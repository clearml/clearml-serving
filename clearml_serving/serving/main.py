--- conflicted
+++ resolved
@@ -15,11 +15,7 @@
 
 from clearml_serving.version import __version__
 from clearml_serving.serving.init import setup_task
-<<<<<<< HEAD
-from clearml_serving.serving.model_request_processor import ModelRequestProcessor, EndpointNotFoundException, \
-    EndpointBackendEngineException, EndpointModelLoadException, ServingInitializationException
-from clearml import Task
-=======
+
 from clearml_serving.serving.model_request_processor import (
     ModelRequestProcessor,
     EndpointNotFoundException,
@@ -28,7 +24,7 @@
     ServingInitializationException,
 )
 from clearml_serving.serving.utils import parse_grpc_errors
->>>>>>> 1def0a69
+
 
 
 class GzipRequest(Request):
@@ -85,19 +81,6 @@
     global processor
 
     if processor:
-<<<<<<< HEAD
-        print("ModelRequestProcessor already initialized [pid={}] [service_id={}]".format(
-            os.getpid(), serving_service_task_id))
-        return
-
-    print("Starting up ModelRequestProcessor [pid={}] [service_id={}]".format(
-        os.getpid(), serving_service_task_id))
-    processor = ModelRequestProcessor(
-        task_id=serving_service_task_id, update_lock_guard=singleton_sync_lock
-    )
-    print("ModelRequestProcessor [id={}] loaded".format(processor.get_id()))
-    processor.launch(poll_frequency_sec=model_sync_frequency_secs*60)
-=======
         print(
             "ModelRequestProcessor already initialized [pid={}] [service_id={}]".format(
                 os.getpid(), serving_service_task_id
@@ -111,7 +94,6 @@
         )
         print("ModelRequestProcessor [id={}] loaded".format(processor.get_id()))
         processor.launch(poll_frequency_sec=model_sync_frequency_secs * 60)
->>>>>>> 1def0a69
 
 
 @app.on_event("shutdown")
