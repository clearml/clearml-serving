--- conflicted
+++ resolved
@@ -5,13 +5,7 @@
 
 from fastapi import FastAPI, Request, Response, APIRouter, HTTPException
 from fastapi.routing import APIRoute
-<<<<<<< HEAD
-=======
-from fastapi.responses import PlainTextResponse
 from grpc.aio import AioRpcError
-
-from starlette.background import BackgroundTask
->>>>>>> 969b2f41
 
 from typing import Optional, Dict, Any, Callable, Union
 
@@ -26,7 +20,6 @@
     ServingInitializationException,
 )
 from clearml_serving.serving.utils import parse_grpc_errors
-
 
 
 class GzipRequest(Request):
@@ -64,17 +57,9 @@
 except (ValueError, TypeError):
     pass
 
-<<<<<<< HEAD
-=======
 
 grpc_aio_ignore_errors = parse_grpc_errors(shlex.split(os.environ.get("CLEARML_SERVING_AIO_RPC_IGNORE_ERRORS", "")))
 grpc_aio_verbose_errors = parse_grpc_errors(shlex.split(os.environ.get("CLEARML_SERVING_AIO_RPC_VERBOSE_ERRORS", "")))
-
-
-class CUDAException(Exception):
-    def __init__(self, exception: str):
-        self.exception = exception
->>>>>>> 969b2f41
 
 
 # start FastAPI app
@@ -101,25 +86,6 @@
         processor.launch(poll_frequency_sec=model_sync_frequency_secs * 60)
 
 
-<<<<<<< HEAD
-=======
-@app.on_event("shutdown")
-def shutdown_event():
-    print("RESTARTING INFERENCE SERVICE!")
-
-
-async def exit_app():
-    loop = asyncio.get_running_loop()
-    loop.stop()
-
-
-@app.exception_handler(CUDAException)
-async def cuda_exception_handler(request, exc):
-    task = BackgroundTask(exit_app)
-    return PlainTextResponse("CUDA out of memory. Restarting service", status_code=500, background=task)
-
-
->>>>>>> 969b2f41
 router = APIRouter(
     prefix="/serve",
     tags=["models"],
@@ -159,12 +125,8 @@
             )
         )
         if "CUDA out of memory. " in str(ex) or "NVML_SUCCESS == r INTERNAL ASSERT FAILED" in str(ex):
-<<<<<<< HEAD
             # can't always recover from this - prefer to exit the program such that it can be restarted
             os._exit(1)
-        raise HTTPException(status_code=422, detail="Error [{}] processing request: {}".format(type(ex), ex))
-=======
-            raise CUDAException(exception=ex)
         else:
             raise HTTPException(status_code=422, detail="Error [{}] processing request: {}".format(type(ex), ex))
     except AioRpcError as ex:
@@ -177,7 +139,6 @@
         raise HTTPException(
             status_code=500, detail="Error [AioRpcError] processing request: status={}".format(ex.code())
         )
->>>>>>> 969b2f41
     except Exception as ex:
         session_logger.report_text(
             "[{}] Exception [{}] {} while processing request: {}\n{}".format(
