--- conflicted
+++ resolved
@@ -1,10 +1,7 @@
 import json
 import os
 import gc
-<<<<<<< HEAD
-=======
 import uuid
->>>>>>> 969b2f41
 from collections import deque
 from pathlib import Path
 from random import random
@@ -1031,15 +1028,9 @@
                             self._stop_model_endpoint_telemetry(self._engine_processor_lookup[k].model_endpoint)
                             # atomic
                             self._engine_processor_lookup.pop(k, None)
-<<<<<<< HEAD
                             call_gc_collect = True
                 if call_gc_collect:
                     gc.collect()
-=======
-                            gc.collect()
-                            if torch:
-                                torch.cuda.empty_cache()
->>>>>>> 969b2f41
                 cleanup = False
                 model_monitor_update = False
             except Exception as ex:
